--- conflicted
+++ resolved
@@ -102,9 +102,7 @@
 
 .pytest_cache/
 
-<<<<<<< HEAD
 .vscode
-=======
+
 # Generated when testing
-nsot-docker.sqlite3
->>>>>>> a4fa26d4
+nsot-docker.sqlite3