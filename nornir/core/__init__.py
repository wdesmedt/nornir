--- conflicted
+++ resolved
@@ -67,13 +67,6 @@
             self.config = Config(config_file=config_file)
         else:
             self.config = config or Config()
-
-<<<<<<< HEAD
-        if available_connections is not None:
-            self.data.available_connections = available_connections
-=======
-        self.configure_logging()
->>>>>>> f8a106a0
 
     def __enter__(self):
         return self
